name: Claude Code Assistant

on:
  issue_comment:
    types: [created]
  pull_request_review_comment:
    types: [created]
  pull_request_review:
    types: [submitted]

jobs:
  claude:
    if: |
      (github.event_name == 'issue_comment' && contains(github.event.comment.body, '@claude')) ||
      (github.event_name == 'pull_request_review_comment' && contains(github.event.comment.body, '@claude')) ||
      (github.event_name == 'pull_request_review' && contains(github.event.review.body, '@claude')) ||
      (github.event_name == 'pull_request' && contains(github.event.pull_request.title, '@claude'))
    runs-on: ubuntu-latest
    permissions:
      contents: write
      pull-requests: write
      id-token: write
      actions: read # Required for Claude to read CI results on PRs
    steps:
      - name: Checkout repository
        uses: actions/checkout@v4
        with:
          fetch-depth: 1

      - name: Set up Python 3.10
        uses: actions/setup-python@v5
        with:
          python-version: '3.10'

      # Install UV package manager
      - name: Install UV
        uses: astral-sh/setup-uv@v7

      - name: Set triage prompt
        id: triage-prompt
        run: |
          cat >> $GITHUB_OUTPUT << 'EOF'
          PROMPT<<PROMPT_END
          You're a code assistant for Py-Key-Value, a Python framework for interacting with Key-Value stores.

          # Getting Started
          1. Call the generate_agents_md tool to get a high-level summary of the project you're working in
          2. Get the ${{ github.event_name == 'issues' && 'issue' || 'pull request' }} ${{ github.event.issue.number || github.event.pull_request.number }} in the GitHub repository: ${{ github.repository }}.
          3. Don't forget about your MCP tools to call search_code, get_files, etc. to search the repository and other repositories to identify the related classes, methods, docs, tests, etc that are relevant to the code.
<<<<<<< HEAD
=======
          4. Be Thorough! Go the extra mile! Do great work!
          5. If anything you needed or wanted to do during your work was not possible, document the problem in a `Problems Encountered` section
          of your response. Especially if it was something you were asked to do like research the web, run tests, lint, etc.
>>>>>>> e2d91435

          # Using Make and Git Commands
          You can run make commands (e.g., `make lint`, `make typecheck`, `make sync`) to build, test, or lint the code. You can also run git commands (e.g., `git status`, `git log`, `git diff`) to inspect the repository. You cannot run arbitrary bash commands - only make and git commands are allowed.
          PROMPT_END
          EOF

      - name: Setup GitHub MCP Server
        run: |
          mkdir -p /tmp/mcp-config
          cat > /tmp/mcp-config/mcp-servers.json << 'EOF'
          {
            "mcpServers": {
              "repository-summary": {
                "type": "http",
                "url": "https://agents-md-generator.fastmcp.app/mcp"
              },
              "code-search": {
                "type": "http",
                "url": "https://public-code-search.fastmcp.app/mcp"
              },
              "github-research": {
                "type": "stdio",
                "command": "uvx",
                "args": [
                  "github-research-mcp"
                ],
                "env": {
                  "DISABLE_SUMMARIES": "true",
                  "GITHUB_PERSONAL_ACCESS_TOKEN": "${{ secrets.GITHUB_TOKEN }}"
                }
              }
            }
          }
          EOF

      - name: Run Claude Code
        id: claude
        uses: anthropics/claude-code-action@v1
        with:
          claude_code_oauth_token: ${{ secrets.CLAUDE_CODE_OAUTH_TOKEN }}

          additional_permissions: |
            actions: read

          prompt: ${{ steps.triage-prompt.outputs.PROMPT }}
          track_progress: true
          claude_args: |
            --allowed-tools mcp__repository-summary,mcp__code-search,mcp__github-research,WebSearch,WebFetch,Bash(make:*)
            --mcp-config /tmp/mcp-config/mcp-servers.json<|MERGE_RESOLUTION|>--- conflicted
+++ resolved
@@ -47,12 +47,6 @@
           1. Call the generate_agents_md tool to get a high-level summary of the project you're working in
           2. Get the ${{ github.event_name == 'issues' && 'issue' || 'pull request' }} ${{ github.event.issue.number || github.event.pull_request.number }} in the GitHub repository: ${{ github.repository }}.
           3. Don't forget about your MCP tools to call search_code, get_files, etc. to search the repository and other repositories to identify the related classes, methods, docs, tests, etc that are relevant to the code.
-<<<<<<< HEAD
-=======
-          4. Be Thorough! Go the extra mile! Do great work!
-          5. If anything you needed or wanted to do during your work was not possible, document the problem in a `Problems Encountered` section
-          of your response. Especially if it was something you were asked to do like research the web, run tests, lint, etc.
->>>>>>> e2d91435
 
           # Using Make and Git Commands
           You can run make commands (e.g., `make lint`, `make typecheck`, `make sync`) to build, test, or lint the code. You can also run git commands (e.g., `git status`, `git log`, `git diff`) to inspect the repository. You cannot run arbitrary bash commands - only make and git commands are allowed.
