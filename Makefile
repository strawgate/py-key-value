--- conflicted
+++ resolved
@@ -122,8 +122,7 @@
 	@cd key-value/key-value-shared && uv build .
 endif
 
-<<<<<<< HEAD
-precommit: lint typecheck codegen
+precommit: lint codegen lint typecheck
 
 # Documentation targets
 docs-serve:
@@ -136,7 +135,4 @@
 
 docs-deploy:
 	@echo "Deploying documentation to GitHub Pages..."
-	@uv run --extra docs mkdocs gh-deploy --force
-=======
-precommit: lint codegen lint typecheck 
->>>>>>> 681aa5ea
+	@uv run --extra docs mkdocs gh-deploy --force