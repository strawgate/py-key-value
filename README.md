# Python Key-Value Libraries

This monorepo contains two libraries:

- `py-key-value-aio`: Async key-value store library (supported).
- `py-key-value-sync`: Sync key-value store library (under development;
  generated from the async API).

## Why use this library?

- **Multiple backends**: DynamoDB, Elasticsearch, Memcached, MongoDB, Redis,
  RocksDB, Valkey, and In-memory, Disk, etc
- **TTL support**: Automatic expiration handling across all store types
- **Type-safe**: Full type hints with Protocol-based interfaces
- **Adapters**: Pydantic model support, raise-on-missing behavior, etc
- **Wrappers**: Statistics tracking and extensible wrapper system
- **Collection-based**: Organize keys into logical collections/namespaces
- **Pluggable architecture**: Easy to add custom store implementations

## Why not use this library?

- **Async-only**: While a code-gen'd synchronous library is under development,
  the async library is the primary focus at the moment.
- **Managed Entries**: Raw values are not stored in backends, a wrapper object
  is stored instead. This wrapper object contains the value, sometimes metadata
  like the TTL, and the creation timestamp. Most often it is serialized to and
  from JSON.
- **No Live Objects**: Even when using the in-memory store, "live" objects are
  never returned from the store. You get a dictionary or a Pydantic model,
  hopefully a copy of what you stored, but never the same instance in memory.
- **Dislike of Bear Bros**: Beartype is used for runtime type checking, it will
  report warnings if you get too cheeky with what you're passing around. If you
  are not a fan of beartype, you can disable it by setting the
  `PY_KEY_VALUE_DISABLE_BEARTYPE` environment variable to `true` or you can
  disable the warnings via the warn module.

## Installation

## Quick start for Async library

Install the library with the backends you need.

```bash
# Async library
pip install py-key-value-aio

# With specific backend extras
pip install py-key-value-aio[memory]
pip install py-key-value-aio[disk]
pip install py-key-value-aio[dynamodb]
pip install py-key-value-aio[elasticsearch]
# or: redis, mongodb, memcached, valkey, vault, registry, rocksdb, see below for all options
```

```python
import asyncio

from key_value.aio.protocols.key_value import AsyncKeyValue
from key_value.aio.stores.memory import MemoryStore


async def example(key_value: AsyncKeyValue) -> None:
    await key_value.put(key="123", value={"name": "Alice"}, collection="users", ttl=3600)
    value = await store.get(key="123", collection="users")
    await key_value.delete(key="123", collection="users")


async def main():
    memory_store = MemoryStore()
    await example(key_value=memory_store)

asyncio.run(main())
```

## Introduction to py-key-value

### Protocols

- **Async**: `key_value.aio.protocols.AsyncKeyValue` — async
  `get/put/delete/ttl` and bulk variants; optional protocol segments for
  culling, destroying stores/collections, and enumerating keys/collections
  implemented by capable stores.
- **Sync**: `key_value.sync.protocols.KeyValue` — sync mirror of the async
  protocol, generated from the async library.

The protocols offer a simple interface for your application to interact with
the store:

```python
get(key: str, collection: str | None = None) -> dict[str, Any] | None:
get_many(keys: list[str], collection: str | None = None) -> list[dict[str, Any] | None]:

put(key: str, value: dict[str, Any], collection: str | None = None, ttl: SupportsFloat | None = None) -> None:
put_many(keys: list[str], values: Sequence[dict[str, Any]], collection: str | None = None, ttl: Sequence[SupportsFloat | None] | None = None) -> None:

delete(key: str, collection: str | None = None) -> bool:
delete_many(keys: list[str], collection: str | None = None) -> int:

ttl(key: str, collection: str | None = None) -> tuple[dict[str, Any] | None, float | None]:
ttl_many(keys: list[str], collection: str | None = None) -> list[tuple[dict[str, Any] | None, float | None]]:
```

### Stores

The library provides a variety of stores that implement the protocol.

<<<<<<< HEAD
A ✅ means a store is available, a ☑️ under async means a store is available but the underlying implementation is synchronous. A ✖️ means a store is not available.

Stability is a measure of the likelihood that the way data is stored will change in a backwards incompatible way. A stable store is one we do not intend to change in a backwards incompatible way. A preview store is one that is unlikely to change in a backwards incompatible way. An unstable store is one that is likely to change in a backwards incompatible way.

If you are using py-key-value-aio for caching, stability may not be a concern for you. If you are using py-key-value-aio for long-term storage, stability is a concern and you should consider using a stable store.
=======
A ✅ means a store is available, a ☑️ under async means a store is available
but the underlying implementation is synchronous. A ✖️ means a store is not
available.
>>>>>>> 32e1be07

#### Local stores

Local stores are stored in memory or on disk, local to the application.

| Local Stores     | Stability | Async | Sync | Example |
|------------------|:---------:|:-----:|:----:|:-------|
| Memory           | N/A | ✅  |  ✅  | `MemoryStore()` |
| Disk             | Stable | ☑️  |  ✅  | `DiskStore(directory="./cache")` |
| Disk (Per-Collection) | Stable | ☑️  |  ✅  | `MultiDiskStore(directory="./cache")` |
| Null (test)      | N/A | ✅  |  ✅  | `NullStore()` |
| RocksDB          | Unstable | ☑️  |  ✅  | `RocksDBStore(path="./rocksdb")` |
| Simple (test)    | N/A | ✅  |  ✅  | `SimpleStore()` |
| Windows Registry | Unstable | ☑️  |   ✅   | `WindowsRegistryStore(hive="HKEY_CURRENT_USER", registry_path="Software\\py-key-value")` |

#### Local - Secret stores

Secret stores are stores that are used to store sensitive data, typically in
an Operating System's secret store.

| Secret Stores | Stability | Async | Sync | Example |
|---------------|:---------:|:-----:|:----:|:-------|
| Keyring       | Stable    | ✅  |   ✅   | `KeyringStore(service_name="py-key-value")` |
| Vault         | Unstable  | ✅  |   ✅   | `VaultStore(url="http://localhost:8200", token="your-token")` |

Note: The Windows Keyring has strict limits on the length of values which may
cause issues with large values.

#### Distributed stores

Distributed stores are stores that are used to store data in a distributed
system, for access across multiple application nodes.

| Distributed Stores | Stability | Async | Sync | Example |
|------------------|:---------:|:-----:|:----:|:-------|
| DynamoDB         | Unstable | ✅  |  ✖️   | `DynamoDBStore(table_name="kv-store", region_name="us-east-1")` |
| Elasticsearch    | Unstable | ✅  |  ✅  | `ElasticsearchStore(url="https://localhost:9200", api_key="your-api-key", index="kv-store")` |
| Memcached        | Unstable | ✅  |  ✖️   | `MemcachedStore(host="127.0.0.1", port=11211")` |
| MongoDB          | Unstable | ✅  |  ✅  | `MongoDBStore(url="mongodb://localhost:27017/test")` |
| Redis            | Stable | ✅  |  ✅  | `RedisStore(url="redis://localhost:6379/0")` |
| Valkey           | Stable | ✅  |  ✅  | `ValkeyStore(host="localhost", port=6379)` |

### Adapters

Adapters "wrap" any protocol-compliant store but do not themselves implement
the protocol.

They simplify your applications interactions with stores and provide additional
functionality. While your application will accept an instance that implements
the protocol, your application code might be simplified by using an adapter.

| Adapter | Description | Example |
|---------|:------------|:------------------|
| PydanticAdapter | Type-safe storage/retrieval of Pydantic models with transparent serialization/deserialization. | `PydanticAdapter(key_value=memory_store, pydantic_model=User)` |
| RaiseOnMissingAdapter | Optional raise-on-missing behavior for `get`, `get_many`, `ttl`, and `ttl_many`. | `RaiseOnMissingAdapter(key_value=memory_store)` |

For example, the PydanticAdapter allows you to store and retrieve Pydantic
models with transparent serialization/deserialization:

```python
import asyncio
from pydantic import BaseModel

from key_value.aio.adapters.pydantic import PydanticAdapter
from key_value.aio.stores.memory import MemoryStore

class User(BaseModel):
    name: str
    email: str

async def example():
    memory_store: MemoryStore = MemoryStore()

    user_adapter: PydanticAdapter[User] = PydanticAdapter(
        key_value=memory_store,
        pydantic_model=User,
        default_collection="users",
    )

    new_user: User = User(name="John Doe", email="john.doe@example.com")
    
    # Directly store the User model
    await user_adapter.put(
        key="john-doe",
        value=new_user,
    )

    # Retrieve the User model
    existing_user: User | None = await user_adapter.get(
        key="john-doe",
    )

asyncio.run(example())
```

### Wrappers

The library provides a wrapper pattern for adding functionality to a store.
Wrappers themselves implement the protocol meaning that you can wrap any store
with any wrapper, and chain wrappers together as needed.

The following wrappers are available:

| Wrapper | Description | Example |
|---------|---------------|-----|
| CompressionWrapper | Compress values before storing and decompress on retrieval. | `CompressionWrapper(key_value=memory_store, min_size_to_compress=0)` |
| FernetEncryptionWrapper | Encrypt values before storing and decrypt on retrieval. | `FernetEncryptionWrapper(key_value=memory_store, source_material="your-source-material", salt="your-salt")` |
| FallbackWrapper | Fallback to a secondary store when the primary store fails. | `FallbackWrapper(primary_key_value=memory_store, fallback_key_value=memory_store)` |
| LimitSizeWrapper | Limit the size of entries stored in the cache. | `LimitSizeWrapper(key_value=memory_store, max_size=1024, raise_on_too_large=True)` |
| LoggingWrapper | Log the operations performed on the store. | `LoggingWrapper(key_value=memory_store, log_level=logging.INFO, structured_logs=True)` |
| PassthroughCacheWrapper | Wrap two stores to provide a read-through cache. | `PassthroughCacheWrapper(primary_key_value=memory_store, cache_key_value=memory_store)` |
| PrefixCollectionsWrapper | Prefix all collections with a given prefix. | `PrefixCollectionsWrapper(key_value=memory_store, prefix="users")` |
| PrefixKeysWrapper | Prefix all keys with a given prefix. | `PrefixKeysWrapper(key_value=memory_store, prefix="users")` |
| ReadOnlyWrapper | Prevent all write operations on the underlying store. | `ReadOnlyWrapper(key_value=memory_store, raise_on_write=True)` |
| RetryWrapper | Retry failed operations with exponential backoff. | `RetryWrapper(key_value=memory_store, max_retries=3, initial_delay=0.1, max_delay=10.0, exponential_base=2.0)` |
| SingleCollectionWrapper | Wrap a store to only use a single collection. | `SingleCollectionWrapper(key_value=memory_store, single_collection="users")` |
| TTLClampWrapper | Clamp the TTL to a given range. | `TTLClampWrapper(key_value=memory_store, min_ttl=60, max_ttl=3600)` |
| StatisticsWrapper | Track operation statistics for the store. | `StatisticsWrapper(key_value=memory_store)` |

Wrappers can be stacked on top of each other to create more complex functionality.

```python
# Create a retriable redis store with timeout protection that is monitored,
# with compressed values, and a fallback to memory store! This probably isn't
# a good idea but you can do it!
store = 
LoggingWrapper(
    CompressionWrapper(
        FallbackWrapper(
            primary_key_value=RetryWrapper(
                TimeoutWrapper(
                    key_value=redis_store,
                )
            ),
            fallback_key_value=memory_store,
        )
    )
)
```

Wrappers are applied in order, so the outermost wrapper is applied first and
the innermost wrapper is applied last. Keep this in mind when chaining
wrappers!

### Atomicity / Consistency

We aim for consistent semantics across basic key-value operations. Guarantees
may vary by backend (especially distributed systems) and for bulk or management
operations.

## Advanced Patterns

Adapters, stores, and wrappers can be combined in a variety of ways as needed.

The following example simulates a consumer of your service providing an
Elasticsearch store and forcing all data into a single collection. They pass
this wrapped store to your service and you further wrap it in a statistics
wrapper (for metrics/monitoring) and a pydantic adapter, to simplify the
application's usage.

```python
import asyncio
from pydantic import BaseModel

from key_value.aio.adapters.pydantic import PydanticAdapter
from key_value.aio.wrappers.single_collection import SingleCollectionWrapper
from key_value.aio.wrappers.statistics import StatisticsWrapper
from key_value.aio.stores.elasticsearch import ElasticsearchStore


class User(BaseModel):
    name: str
    email: str

elasticsearch_store: ElasticsearchStore = ElasticsearchStore(
    url="https://localhost:9200", api_key="your-api-key", index="kv-store"
)

single_collection: SingleCollectionWrapper = SingleCollectionWrapper(
    key_value=elasticsearch_store, single_collection="users",
    default_collection="one-collection"
)


async def main(key_value: AsyncKeyValue):
    statistics_wrapper = StatisticsWrapper(key_value=key_value)
    users = PydanticAdapter(key_value=statistics_wrapper, pydantic_model=User)

    await users.put(
        key="u1", value=User(name="Jane", email="j@example.com"),
        collection="ignored"
    )
    user = await users.get(key="u1", collection="ignored")
    _ = statistics_wrapper.statistics  # access metrics


asyncio.run(main(key_value=single_collection))
```

## Sync library status

The sync library is under development and mirrors the async library. The goal
is to code gen the vast majority of the syncronous library from the async
library.

## Project links

- Async README: `key-value/key-value-aio/README.md`
- Sync README: `key-value/key-value-sync/README.md`

Contributions welcome but may not be accepted. File an issue before submitting
a pull request. If you do not get agreement on your proposal before making a
pull request you may have a bad time.

MIT licensed.<|MERGE_RESOLUTION|>--- conflicted
+++ resolved
@@ -104,17 +104,20 @@
 
 The library provides a variety of stores that implement the protocol.
 
-<<<<<<< HEAD
-A ✅ means a store is available, a ☑️ under async means a store is available but the underlying implementation is synchronous. A ✖️ means a store is not available.
-
-Stability is a measure of the likelihood that the way data is stored will change in a backwards incompatible way. A stable store is one we do not intend to change in a backwards incompatible way. A preview store is one that is unlikely to change in a backwards incompatible way. An unstable store is one that is likely to change in a backwards incompatible way.
+A ✅ means a store is available, a ☑️ under async means a store is available 
+but the underlying implementation is synchronous. A ✖️ means a store is 
+not available.
+
+Stability is a measure of the likelihood that the way data is stored will change 
+in a backwards incompatible way. 
+- A stable store is one we do not intend to change in a backwards incompatible way. 
+- A preview store is one that is unlikely to change in a backwards incompatible way.
+- An unstable store is one that is likely to change in a backwards incompatible way.
 
 If you are using py-key-value-aio for caching, stability may not be a concern for you. If you are using py-key-value-aio for long-term storage, stability is a concern and you should consider using a stable store.
-=======
 A ✅ means a store is available, a ☑️ under async means a store is available
 but the underlying implementation is synchronous. A ✖️ means a store is not
 available.
->>>>>>> 32e1be07
 
 #### Local stores
 
