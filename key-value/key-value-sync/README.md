--- conflicted
+++ resolved
@@ -1,7 +1,3 @@
-<<<<<<< HEAD
-See the [README.md for the project on GitHub](https://github.com/strawgate/py-key-value) for more information.
-=======
 # py-key-value-sync
 
-See the root [README.md](../README.md) for more information.
->>>>>>> 32e1be07
+See the [README.md for the project on GitHub](https://github.com/strawgate/py-key-value) for more information.